
import os
import unittest
from pathlib import Path

import pytest

import paramak


class test_BlanketConstantThicknessArcV(unittest.TestCase):
    def test_BlanketConstantThickness_creation(self):
        """creates blanket from parametric shape and checks a solid is created"""

        test_shape = paramak.BlanketConstantThicknessArcV(
                         inner_lower_point=(300,-200),
                         inner_mid_point=(500,0),
                         inner_upper_point=(300,200),
                         thickness=20,
                         rotation_angle = 180
        )

        assert test_shape.solid is not None
        assert test_shape.volume > 1000

class test_ToroidalFieldCoilCoatHanger(unittest.TestCase):
    def test_ToroidalFieldCoilCoatHanger_creation(self):
        """creates blanket from parametric shape and checks a solid is created"""

        test_shape=paramak.ToroidalFieldCoilCoatHanger(
            horizontal_start_point=(200,500),
            horizontal_length=400,
            vertical_start_point=(700,50),
            vertical_length=500,
            thickness=50,
            distance=50,
            number_of_coils=5)

        assert test_shape.solid is not None
        assert test_shape.volume > 1000


class test_BlanketConstantThicknessArcH(unittest.TestCase):
    def test_BlanketConstantThickness_creation(self):
        """creates blanket from parametric shape and checks a solid is created"""

        test_shape = paramak.BlanketConstantThicknessArcH(
                         inner_lower_point=(300,-200),
                         inner_mid_point=(500,0),
                         inner_upper_point=(300,200),
                         thickness=20,
                         rotation_angle = 180
        )

        assert test_shape.solid is not None
        assert test_shape.volume > 1000

class test_BlanketConstantThickness(unittest.TestCase):
    def test_BlanketConstantThickness_creation(self):
        """creates blanket from parametric shape and checks a solid is created"""
        plasma = paramak.Plasma(
            major_radius=300,
            minor_radius=50,
            triangularity=0.5,
            elongation=2,
        )
        test_shape = paramak.BlanketConstantThicknessFP(
            plasma=plasma,
            thickness=200,
            stop_angle=90,
            start_angle=270,
            offset_from_plasma=30,
        )

        assert test_shape.solid is not None
        assert test_shape.volume > 1000


class test_BlanketConstantThicknessFP(unittest.TestCase):
    def test_BlanketConstantThicknessFP_creation_plasma(self):
        """creates blanket from parametric shape and checks a solid is created"""
        plasma = paramak.Plasma(
            major_radius=300,
            minor_radius=50,
            triangularity=0.5,
            elongation=2,
        )
        test_shape = paramak.BlanketConstantThicknessFP(
            plasma=plasma,
            thickness=200,
            stop_angle=90,
            start_angle=270,
            offset_from_plasma=30,
        )

        assert test_shape.solid is not None
        assert test_shape.volume > 1000

    def test_BlanketConstantThicknessFP_creation_noplasma(self):
        """creates blanket from parametric shape and checks a solid is created"""

        test_shape = paramak.BlanketConstantThicknessFP(
            major_radius=300,
            minor_radius=50,
            triangularity=0.5,
            elongation=2,
            thickness=200,
            stop_angle=90,
            start_angle=270,
        )

        assert test_shape.solid is not None
        assert test_shape.volume > 1000

<<<<<<< HEAD
    def test_BlanketConstantThicknessFP_physical_groups(self):
        """Creates default blanket and checks the exports of physical groups
        """
        test_shape = paramak.BlanketConstantThicknessFP(
            100, stop_angle=90,
            start_angle=270,)
        test_shape.export_physical_groups('tests/blanket.json')
=======
    def test_BlanketConstantThicknessFP_full_cov_stp_export(self):
        """creates blanket from parametric shape and checks the STP export
        with full coverage"""

        test_shape = paramak.BlanketConstantThicknessFP(
            major_radius=300,
            minor_radius=50,
            triangularity=0.5,
            elongation=2,
            thickness=200,
            stop_angle=360,
            start_angle=0,
            rotation_angle=180
        )

        test_shape.export_stp("tests/test_blanket_full_cov")
>>>>>>> 8f50320f


class test_PoloidalFieldCoilCase(unittest.TestCase):
    def test_PoloidalFieldCoilCase_creation(self):
        """creates a poloidal field coil from parametric shape and checks a solid is created"""
        test_shape = paramak.PoloidalFieldCoilCase(
            casing_thickness=5, coil_height=50, coil_width=50, center_point=(1000, 500)
        )

        assert test_shape.solid is not None
        assert test_shape.volume > 1000


class test_Plasma(unittest.TestCase):
    def test_plasma_attributes(self):
        """creates a plasma object and checks its attributes"""

        test_plasma = paramak.Plasma()

        assert type(test_plasma.elongation) == float

        def test_plasma_elongation_min_setting():
            """checks ValueError is raised when an elongation < 0 is specified"""

            test_plasma.elongation = -1

        self.assertRaises(ValueError, test_plasma_elongation_min_setting)

        def test_plasma_elongation_max_setting():
            """checks ValueError is raised when an elongation > 4 is specified"""

            test_plasma.elongation = 400

        self.assertRaises(ValueError, test_plasma_elongation_max_setting)

    def test_plasma_x_points(self):
        """Checks the location of the x point for various plasma configurations
        """
        triangularity = -0.7
        elongation = 1.6
        minor_radius = 200
        major_radius = 600
        for triangularity, elongation, minor_radius, major_radius in zip(
                [-0.7, 0, 0.5],  # triangularity
                [1, 1.5, 2],  # elongation
                [100, 200, 300],  # minor radius
                [300, 400, 600]):  # major radius

            for config in ["non-null", "single-null", "double-null"]:

                # Run
                test_plasma = paramak.Plasma(
                    configuration=config,
                    triangularity=triangularity,
                    elongation=elongation,
                    minor_radius=minor_radius,
                    major_radius=major_radius)

                # Expected
                expected_lower_x_point, expected_upper_x_point = None, None
                if config == "single-null" or \
                   config == "double-null":
                    expected_lower_x_point = (
                        1-(1+test_plasma.x_point_shift)*triangularity *
                        minor_radius,
                        (1+test_plasma.x_point_shift)*elongation *
                        minor_radius
                    )

                    if config == "double-null":
                        expected_upper_x_point = (
                            expected_lower_x_point[0],
                            -expected_lower_x_point[1]
                        )

                # Check
                for point, expected_point in zip(
                        [test_plasma.lower_x_point,
                            test_plasma.upper_x_point],
                        [expected_lower_x_point,
                            expected_upper_x_point]):
                    assert point == expected_point

    def test_export_plasma_source(self):
        """checks that export_stp() exports plasma stp file"""

        test_plasma = paramak.Plasma()

        os.system("rm plasma.stp")

        test_plasma.export_stp("plasma.stp")

        assert Path("plasma.stp").exists() == True
        os.system("rm plasma.stp")


# class test_DivertorBlock(unittest.TestCase):
# def test_DivertorBlock_creation(self):
#         test_shape = DivertorBlock(major_radius = 300,
#                                    minor_radius = 50,
#                                    triangularity = 0.5,
#                                    elongation = 2,
#                                    thickness = 50,
#                                    stop_angle = 120,
#                                    offset_from_plasma = 20,
#                                    start_x_value = 10)

#         assert test_shape.solid is not None
#         assert test_shape.volume > 1000


class test_CenterColumnShieldFlatTopHyperbola(unittest.TestCase):
    def test_CenterColumnShieldFlatTopHyperbola_creation(self):
        """creates a CenterColumnShieldFlatTopHyperbola object and checks a solid is created"""

        test_shape = paramak.CenterColumnShieldFlatTopHyperbola(
            height=500,
            arc_height=300,
            inner_radius=50,
            mid_radius=100,
            outer_radius=150,
        )

        assert test_shape.solid is not None
        assert test_shape.volume > 1000


class test_CenterColumnShieldPlasmaHyperbola(unittest.TestCase):
    def test_CenterColumnShieldPlasmaHyperbola_creation(self):
        """creates a CenterColumnShieldPlasmaHyperbola object and checks a solid is created"""

        test_shape = paramak.CenterColumnShieldPlasmaHyperbola(
            inner_radius=50, height=800, mid_offset=40, edge_offset=30
        )

        assert test_shape.solid is not None
        assert test_shape.volume > 1000


class test_CenterColumnShieldHyperbola(unittest.TestCase):
    def test_CenterColumnShieldHyperbola_creation(self):
        """creates a CenterColumnShieldHyperbola object and checks a solid is created"""

        test_shape = paramak.CenterColumnShieldHyperbola(
            height=100, inner_radius=50, mid_radius=80, outer_radius=100
        )

        assert test_shape.solid is not None
        assert test_shape.volume > 1000


class test_PoloidalFieldCoil(unittest.TestCase):
    def test_PoloidalFieldCoil_creation(self):
        """creates a PoloidalFieldCoil object and checks a solid is created"""

        test_shape = paramak.PoloidalFieldCoil(
            height=50, width=60, center_point=(1000, 500))

        assert test_shape.solid is not None
        assert test_shape.volume > 1000

class test_ToroidalFieldCoilRectangle(unittest.TestCase):
    def test_ToroidalFieldCoilRectangle_creation(self):
        """creates a ToroidalFieldCoilRectangle object and checks a solid is created"""

        test_shape = paramak.ToroidalFieldCoilRectangle(
                        inner_upper_point=(100,700),
                        inner_mid_point=(800,0),
                        inner_lower_point=(100,-700),
                        thickness=150,
                        distance=50,
                        number_of_coils=8)
        assert test_shape.solid is not None
        assert test_shape.volume > 1000


class test_CenterColumnShieldCircular(unittest.TestCase):
    def test_CenterColumnShieldCircular_creation(self):
        """creates a CenterColumnShieldCircular object and checks a solid is created"""

        test_shape = paramak.CenterColumnShieldCircular(
            height=600, inner_radius=100, mid_radius=150, outer_radius=200
        )

        assert test_shape.solid is not None
        assert test_shape.volume > 1000


class test_CenterColumnShieldFlatTopCircular(unittest.TestCase):
    def test_CenterColumnShieldFlatTopCircular_creation(self):
        """creates a CenterColumnShieldFlatTopCircular object and checks a solid is created"""

        test_shape = paramak.CenterColumnShieldFlatTopCircular(
            height=600, arc_height=200, inner_radius=100, mid_radius=150, outer_radius=200
        )

        assert test_shape.solid is not None
        assert test_shape.volume > 1000


class test_CenterColumnShieldCylinder(unittest.TestCase):
    def test_CenterColumnShieldCylinder_creation(self):
        """creates a CenterColumnShieldCylinder object and checks a solid is created"""

        test_shape = paramak.CenterColumnShieldCylinder(
            height=600, inner_radius=100, outer_radius=200
        )

        assert test_shape.solid is not None
        assert test_shape.volume > 1000

    def test_volume_CenterColumnShieldCylinder(self):
        """creates a CenterColumnShieldCylinder object and checks that the volume is correct"""

        test_shape = paramak.CenterColumnShieldCylinder(
            rotation_angle=360,
            height=15,
            inner_radius=5,
            outer_radius=10,
            azimuth_placement_angle=0,
        )

        assert test_shape.volume == pytest.approx(3534.29)

        test_shape = paramak.CenterColumnShieldCylinder(
            rotation_angle=180,
            height=15,
            inner_radius=5,
            outer_radius=10,
            azimuth_placement_angle=95,
        )

        assert test_shape.volume == pytest.approx(3534.29 / 2.0)

    def test_export_stp_CenterColumnShieldCylinder(self):
        """checks that export_stp() can export an stp file of a CenterColumnShieldCylinder object"""

        test_shape = paramak.CenterColumnShieldCylinder(
            rotation_angle=360,
            height=15,
            inner_radius=5,
            outer_radius=10,
            azimuth_placement_angle=0,
        )

        os.system("rm center_column_shield.stp")

        test_shape.export_stp("center_column_shield.stp")

        assert Path("center_column_shield.stp").exists() == True

        os.system("rm center_column_shield.stp")


class test_PoloidalFieldCoilCaseFC(unittest.TestCase):
    def test_PoloidalFieldCoilCaseFC_creation(self):
        """creates a PoloidalFieldCoilCaseFC object and checks a solid is created"""

        pf_coil = paramak.PoloidalFieldCoil(
            height=50, width=60, center_point=(1000, 500))

        test_shape = paramak.PoloidalFieldCoilCaseFC(
            pf_coil=pf_coil, casing_thickness=5)

        assert test_shape.solid is not None
        assert test_shape.volume > 1000

class test_InnerTfCoilsFlat(unittest.TestCase):
    def test_InnerTfCoilsFlat_creation(self):
        """creates a InnerTfCoilsFlat object and checks a solid is created"""

        test_shape = paramak.InnerTfCoilsFlat(
                    height=500,
                    inner_radius=50,
                    outer_radius=150,
                    number_of_coils=6,
                    gap_size=5,
            )

        assert test_shape.solid is not None
        assert test_shape.volume > 1000

class test_InnerTfCoilsCircular(unittest.TestCase):
    def test_InnerTfCoilsCircular_creation(self):
        """creates a InnerTfCoilsCircular object and checks a solid is created"""

        test_shape = paramak.InnerTfCoilsCircular(
                    height=500,
                    inner_radius=50,
                    outer_radius=150,
                    number_of_coils=6,
                    gap_size=5,
            )

        assert test_shape.solid is not None
        assert test_shape.volume > 1000

if __name__ == "__main__":
    unittest.main()<|MERGE_RESOLUTION|>--- conflicted
+++ resolved
@@ -112,7 +112,6 @@
         assert test_shape.solid is not None
         assert test_shape.volume > 1000
 
-<<<<<<< HEAD
     def test_BlanketConstantThicknessFP_physical_groups(self):
         """Creates default blanket and checks the exports of physical groups
         """
@@ -120,7 +119,7 @@
             100, stop_angle=90,
             start_angle=270,)
         test_shape.export_physical_groups('tests/blanket.json')
-=======
+
     def test_BlanketConstantThicknessFP_full_cov_stp_export(self):
         """creates blanket from parametric shape and checks the STP export
         with full coverage"""
@@ -137,7 +136,6 @@
         )
 
         test_shape.export_stp("tests/test_blanket_full_cov")
->>>>>>> 8f50320f
 
 
 class test_PoloidalFieldCoilCase(unittest.TestCase):
