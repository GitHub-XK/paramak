import os
from pathlib import Path
import unittest
import json

import paramak


class test_object_properties(unittest.TestCase):

    def test_export_h5m(self):
        """Makes two shapes and adds them to a reactor for export as h5m files"""
        os.system('rm small_dagmc.h5m')
        os.system('rm small_dagmc_without_graveyard.h5m')
        os.system('rm small_dagmc_with_graveyard.h5m')
        os.system('rm large_dagmc.h5m')
        test_shape = paramak.RotateStraightShape(
            points=[(0, 0), (0, 20), (20, 20)],
            material_tag='mat1')
        test_shape2 = paramak.RotateSplineShape(
            points=[(0, 0), (0, 20), (20, 20)],
            material_tag='mat2')
        test_shape.rotation_angle = 360
        test_reactor = paramak.Reactor([test_shape, test_shape2])
        test_reactor.export_h5m(filename='small_dagmc.h5m', tolerance=0.01)
<<<<<<< HEAD
        test_reactor.export_h5m(filename='small_dagmc_without_graveyard.h5m', tolerance=0.01, skip_graveyard=True)
        test_reactor.export_h5m(filename='small_dagmc_with_graveyard.h5m', tolerance=0.01, skip_graveyard=False)
        test_reactor.export_h5m(filename='large_dagmc.h5m', tolerance=0.001)

        assert Path("small_dagmc.h5m").exists() is True
        assert Path("small_dagmc_with_graveyard.h5m").exists() is True
        assert Path("large_dagmc.h5m").exists() is True
        assert Path("large_dagmc.h5m").stat().st_size > Path("small_dagmc.h5m").stat().st_size
        assert Path("small_dagmc_without_graveyard.h5m").stat().st_size < Path("small_dagmc.h5m").stat().st_size
=======
        test_reactor.export_h5m(
            filename='small_dagmc_without_graveyard.h5m',
            tolerance=0.01,
            skip_graveyard=True)
        test_reactor.export_h5m(filename='large_dagmc.h5m', tolerance=0.001)

        assert Path("small_dagmc.html").exists() is True
        assert Path("small_dagmc_with_graveyard.html").exists() is True
        assert Path("large_dagmc.html").exists() is True
        assert Path("large_dagmc.html").stat().st_size > Path(
            "small_dagmc.html").stat().st_size
        assert Path("small_dagmc_without_graveyard.html").stat(
        ).st_size < Path("small_dagmc.html").stat().st_size
>>>>>>> b0bbc94a

    def test_adding_shape_with_material_tag_to_reactor(self):
        """adds a shape to the reactor and checks that the material_tag
        property works as designed"""
        test_shape = paramak.RotateStraightShape(
            points=[(0, 0), (0, 20), (20, 20)], material_tag="mat1"
        )
        test_shape.rotation_angle = 360
        test_shape.create_solid()
        test_reactor = paramak.Reactor([test_shape])
        assert len(test_reactor.material_tags) == 1
        assert test_reactor.material_tags[0] == "mat1"

    def test_adding_multiple_shapes_with_material_tag_to_reactor(self):
        """adds a shape to the reactor and checks that the material_tag
        property works as designed"""
        test_shape = paramak.RotateStraightShape(
            points=[(0, 0), (0, 20), (20, 20)], material_tag="mat1"
        )
        test_shape2 = paramak.RotateSplineShape(
            points=[(0, 0), (0, 20), (20, 20)], material_tag="mat2"
        )
        test_shape.rotation_angle = 360
        test_shape.create_solid()
        test_reactor = paramak.Reactor([test_shape, test_shape2])
        assert len(test_reactor.material_tags) == 2
        assert test_reactor.material_tags[0] == "mat1"
        assert test_reactor.material_tags[1] == "mat2"

    def test_adding_shape_with_stp_filename_to_reactor(self):
        """adds a shape to the reactor and checks that the stp_filename
        property works as designed"""
        test_shape = paramak.RotateStraightShape(
            points=[(0, 0), (0, 20), (20, 20)], stp_filename="filename.stp"
        )
        test_shape.rotation_angle = 360
        test_shape.create_solid()
        test_reactor = paramak.Reactor([test_shape])
        assert len(test_reactor.stp_filenames) == 1
        assert test_reactor.stp_filenames[0] == "filename.stp"

    def test_adding_multiple_shape_with_stp_filename_to_reactor(self):
        """adds a shape to the reactor and checks that the stp_filename
        property works as designed"""
        test_shape = paramak.RotateStraightShape(
            points=[(0, 0), (0, 20), (20, 20)], stp_filename="filename.stp"
        )
        test_shape2 = paramak.RotateSplineShape(
            points=[(0, 0), (0, 20), (20, 20)], stp_filename="filename2.stp"
        )
        test_shape.rotation_angle = 360
        test_shape.create_solid()
        test_reactor = paramak.Reactor([test_shape, test_shape2])
        assert len(test_reactor.stp_filenames) == 2
        assert test_reactor.stp_filenames[0] == "filename.stp"
        assert test_reactor.stp_filenames[1] == "filename2.stp"

    def test_adding_shape_with_duplicate_stp_filename_to_reactor(self):
        """creates reactor and addes to shapes with the same stp filename"""

        def test_stp_filename_duplication():
            """checks ValueError is raised when a duplicate filename is added"""
            test_shape = paramak.RotateStraightShape(
                points=[(0, 0), (0, 20), (20, 20)], stp_filename="filename.stp"
            )
            test_shape2 = paramak.RotateSplineShape(
                points=[(0, 0), (0, 20), (20, 20)], stp_filename="filename.stp"
            )
            test_shape.rotation_angle = 360
            test_shape.create_solid()
            paramak.Reactor([test_shape, test_shape2])

        self.assertRaises(ValueError, test_stp_filename_duplication)

    def test_adding_shape_with_duplicate_stl_filename_to_reactor(self):
        """creates reactor and addes to shapes with the same stl filename"""

        def test_stl_filename_duplication_rotate_straight():
            """checks ValueError is raised when a duplicate filename is added"""
            test_shape = paramak.RotateStraightShape(
                points=[(0, 0), (0, 20), (20, 20)], stl_filename="filename.stl"
            )
            test_shape2 = paramak.RotateStraightShape(
                points=[(0, 0), (0, 20), (20, 20)], stl_filename="filename.stl"
            )
            test_shape.rotation_angle = 360
            test_shape.create_solid()
            paramak.Reactor([test_shape, test_shape2])

        self.assertRaises(
            ValueError,
            test_stl_filename_duplication_rotate_straight)

        def test_stl_filename_duplication_rotate_spline():
            """checks ValueError is raised when a duplicate filename is added"""
            test_shape = paramak.RotateSplineShape(
                points=[(0, 0), (0, 20), (20, 20)], stl_filename="filename.stl"
            )
            test_shape2 = paramak.RotateSplineShape(
                points=[(0, 0), (0, 20), (20, 20)], stl_filename="filename.stl"
            )
            test_shape.rotation_angle = 360
            test_shape.create_solid()
            paramak.Reactor([test_shape, test_shape2])

        self.assertRaises(
            ValueError,
            test_stl_filename_duplication_rotate_spline)

        def test_stl_filename_duplication_rotate_mixed():
            """checks ValueError is raised when a duplicate filename is added"""
            test_shape = paramak.RotateMixedShape(
                points=[(0, 0, "straight"), (0, 20, "straight"), (20, 20, "straight")],
                stl_filename="filename.stl",
            )
            test_shape2 = paramak.RotateMixedShape(
                points=[(0, 0, "straight"), (0, 20, "straight"), (20, 20, "straight")],
                stl_filename="filename.stl",
            )
            test_shape.rotation_angle = 360
            test_shape.create_solid()
            paramak.Reactor([test_shape, test_shape2])

        self.assertRaises(
            ValueError,
            test_stl_filename_duplication_rotate_mixed)

        def test_stl_filename_duplication_Rotate_Circle():
            """checks ValueError is raised when a duplicate filename is added"""
            test_shape = paramak.RotateCircleShape(
                points=[(20, 20)],
                radius=10,
                rotation_angle=180,
                stl_filename="filename.stl",
            )
            test_shape2 = paramak.RotateCircleShape(
                points=[(20, 20)],
                radius=10,
                rotation_angle=180,
                stl_filename="filename.stl",
            )
            test_shape.rotation_angle = 360
            test_shape.create_solid()
            paramak.Reactor([test_shape, test_shape2])

        self.assertRaises(
            ValueError,
            test_stl_filename_duplication_Rotate_Circle)

        def test_stl_filename_duplication_Extrude_straight():
            """checks ValueError is raised when a duplicate filename is added"""
            test_shape = paramak.ExtrudeStraightShape(
                points=[(0, 0), (0, 20), (20, 20)],
                distance=10,
                stl_filename="filename.stl",
            )
            test_shape2 = paramak.ExtrudeStraightShape(
                points=[(0, 0), (0, 20), (20, 20)],
                distance=10,
                stl_filename="filename.stl",
            )
            test_shape.rotation_angle = 360
            test_shape.create_solid()
            paramak.Reactor([test_shape, test_shape2])

        self.assertRaises(
            ValueError,
            test_stl_filename_duplication_Extrude_straight)

        def test_stl_filename_duplication_Extrude_spline():
            """checks ValueError is raised when a duplicate filename is added"""
            test_shape = paramak.ExtrudeSplineShape(
                points=[(0, 0), (0, 20), (20, 20)],
                distance=10,
                stl_filename="filename.stl",
            )
            test_shape2 = paramak.ExtrudeSplineShape(
                points=[(0, 0), (0, 20), (20, 20)],
                distance=10,
                stl_filename="filename.stl",
            )
            test_shape.rotation_angle = 360
            test_shape.create_solid()
            paramak.Reactor([test_shape, test_shape2])

        self.assertRaises(
            ValueError,
            test_stl_filename_duplication_Extrude_spline)

        def test_stl_filename_duplication_Extrude_mixed():
            """checks ValueError is raised when a duplicate filename is added"""
            test_shape = paramak.ExtrudeMixedShape(
                points=[(0, 0, "straight"), (0, 20, "straight"), (20, 20, "straight")],
                distance=10,
                stl_filename="filename.stl",
            )
            test_shape2 = paramak.ExtrudeMixedShape(
                points=[(0, 0, "straight"), (0, 20, "straight"), (20, 20, "straight")],
                distance=10,
                stl_filename="filename.stl",
            )
            test_shape.rotation_angle = 360
            test_shape.create_solid()
            paramak.Reactor([test_shape, test_shape2])

        self.assertRaises(
            ValueError,
            test_stl_filename_duplication_Extrude_mixed)

        def test_stl_filename_duplication_Extrude_Circle():
            """checks ValueError is raised when a duplicate filename is added"""
            test_shape = paramak.ExtrudeCircleShape(
                points=[(20, 20)], radius=10, distance=10, stl_filename="filename.stl"
            )
            test_shape2 = paramak.ExtrudeCircleShape(
                points=[(20, 20)], radius=10, distance=10, stl_filename="filename.stl"
            )
            test_shape.rotation_angle = 360
            test_shape.create_solid()
            paramak.Reactor([test_shape, test_shape2])

        self.assertRaises(
            ValueError,
            test_stl_filename_duplication_Extrude_Circle)

    def test_reactor_creation_with_default_properties(self):
        """creates a Reactor object and checks that it has \
                no default properties"""

        test_reactor = paramak.Reactor([])

        assert test_reactor is not None

    def test_adding_component_to_reactor(self):
        """creates a Reactor object and checks that shapes \
                can be added to it"""

        test_shape = paramak.RotateStraightShape(
            points=[(0, 0), (0, 20), (20, 20)])
        test_shape.rotation_angle = 360
        test_shape.create_solid()
        test_reactor = paramak.Reactor([])
        assert len(test_reactor.shapes_and_components) == 0
        test_reactor = paramak.Reactor([test_shape])
        assert len(test_reactor.shapes_and_components) == 1

    def test_Graveyard_exists(self):
        """checks that make_graveyard() creates a graveyard \
                using the shapes in the Reactor object"""

        test_shape = paramak.RotateStraightShape(
            points=[(0, 0), (0, 20), (20, 20)])
        test_shape.rotation_angle = 360
        test_shape.create_solid()
        test_reactor = paramak.Reactor([test_shape])
        test_reactor.make_graveyard()

        assert isinstance(test_reactor.graveyard, paramak.Shape)

    def test_exported_graveyard_creates_stp_file(self):
        """checks that export_graveyard() creates stp file in the \
                specified location"""

        test_shape = paramak.RotateStraightShape(
            points=[(0, 0), (0, 20), (20, 20)])
        test_shape.rotation_angle = 360
        os.system("rm my_graveyard.stp")
        os.system("rm Graveyard.stp")
        test_shape.stp_filename = "test_shape.stp"
        test_reactor = paramak.Reactor([test_shape])

        test_reactor.export_graveyard()
        test_reactor.export_graveyard(filename="my_graveyard.stp")

        for filepath in ["Graveyard.stp", "my_graveyard.stp"]:
            assert Path(filepath).exists() is True
            os.system("rm " + filepath)

    def test_exported_stp_files_exist(self):
        """checks that export_stp() creates stp file in the \
                specified location"""

        test_shape = paramak.RotateStraightShape(
            points=[(0, 0), (0, 20), (20, 20)])
        test_shape.rotation_angle = 360
        os.system("rm test_reactor/test_shape.stp")
        os.system("rm test_reactor/Graveyard.stp")
        test_shape.stp_filename = "test_shape.stp"
        test_reactor = paramak.Reactor([test_shape])

        test_reactor.export_stp(output_folder="test_reactor")

        for filepath in [
            "test_reactor/test_shape.stp",
                "test_reactor/Graveyard.stp"]:
            assert Path(filepath).exists() is True
            os.system("rm " + filepath)

    def test_exported_stl_files_exist(self):
        """checks that export_stl() creates stl file in the \
                specified location"""

        test_shape = paramak.RotateStraightShape(
            points=[(0, 0), (0, 20), (20, 20)])
        test_shape.rotation_angle = 360
        os.system("rm test_reactor/test_shape.stl")
        os.system("rm test_reactor/Graveyard.stl")
        test_shape.stl_filename = "test_shape.stl"
        test_reactor = paramak.Reactor([test_shape])

        test_reactor.export_stl(output_folder="test_reactor")

        for filepath in [
            "test_reactor/test_shape.stl",
                "test_reactor/Graveyard.stl"]:
            assert Path(filepath).exists() is True
            os.system("rm " + filepath)

    def test_exported_svg_files_exist(self):
        """checks that export_stp() creates stp file in the \
                specified location"""

        test_shape = paramak.RotateStraightShape(
            points=[(0, 0), (0, 20), (20, 20)])
        test_shape.rotation_angle = 360
        os.system("rm test_svg_image.svg")
        test_reactor = paramak.Reactor([test_shape])

        test_reactor.export_svg("test_svg_image.svg")

        assert Path("test_svg_image.svg").exists() is True
        os.system("rm test_svg_image.svg")

    def test_neutronics_desscription(self):
        def test_neutronics_description_without_material_tag():
            """checks that a ValueError is raised when the neutronics description \
                        is exported without material_tag"""

            test_shape = paramak.RotateStraightShape(
                points=[(0, 0), (0, 20), (20, 20)])
            test_shape.rotation_angle = 360
            test_shape.stp_filename = "test.stp"
            test_reactor = paramak.Reactor([test_shape])
            neutronics_description = test_reactor.neutronics_description()

        self.assertRaises(
            ValueError,
            test_neutronics_description_without_material_tag)

        def test_neutronics_description_without_stp_filename():
            """checks that a ValueError is raised when the neutronics description \
                        is exported without stp_filename"""

            test_shape = paramak.RotateStraightShape(
                points=[(0, 0), (0, 20), (20, 20)])
            test_shape.rotation_angle = 360
            test_shape.material_tag = "test_material"
            test_shape.stp_filename = None
            test_reactor = paramak.Reactor([test_shape])
            neutronics_description = test_reactor.neutronics_description()

        self.assertRaises(
            ValueError,
            test_neutronics_description_without_stp_filename)

    def test_neutronics_description_without_plasma(self):
        """checks that the neutronics description is exported with correct \
                material_tag and stp_filename"""

        test_shape = paramak.RotateStraightShape(
            points=[(0, 0), (0, 20), (20, 20)])
        test_shape.rotation_angle = 360
        test_shape.material_tag = "test_material"
        test_shape.stp_filename = "test.stp"
        test_reactor = paramak.Reactor([test_shape])
        neutronics_description = test_reactor.neutronics_description()

        assert len(neutronics_description) == 2
        assert "stp_filename" in neutronics_description[0].keys()
        assert "material" in neutronics_description[0].keys()
        assert neutronics_description[0]["material"] == "test_material"
        assert neutronics_description[0]["stp_filename"] == "test.stp"
        assert neutronics_description[1]["material"] == "Graveyard"
        assert neutronics_description[1]["stp_filename"] == "Graveyard.stp"

    def test_export_neutronics_description(self):
        """checks that the neutronics description is exported to a json file with \
                the correct material name and stp_filename"""

        os.system("rm manifest_test.json")

        test_shape = paramak.RotateStraightShape(
            points=[(0, 0), (0, 20), (20, 20)])
        test_shape.rotation_angle = 360
        test_shape.material_tag = "test_material"
        test_shape.stp_filename = "test.stp"
        test_shape.tet_mesh = "size 60"
        test_reactor = paramak.Reactor([test_shape])
        returned_filename = test_reactor.export_neutronics_description(
            filename="manifest_test.json"
        )
        with open("manifest_test.json") as json_file:
            neutronics_description = json.load(json_file)

        assert returned_filename == "manifest_test.json"
        assert Path("manifest_test.json").exists() is True
        assert len(neutronics_description) == 2
        assert "stp_filename" in neutronics_description[0].keys()
        assert "material" in neutronics_description[0].keys()
        assert "tet_mesh" in neutronics_description[0].keys()
        assert neutronics_description[0]["material"] == "test_material"
        assert neutronics_description[0]["stp_filename"] == "test.stp"
        assert neutronics_description[0]["tet_mesh"] == "size 60"
        assert neutronics_description[1]["material"] == "Graveyard"
        assert neutronics_description[1]["stp_filename"] == "Graveyard.stp"
        os.system("rm manifest_test.json")

    def test_export_neutronics_description_with_plasma(self):
        """checks that the neutronics description is exported to a json file with \
                the correct entries (including the optional plasma)"""

        os.system("rm manifest_test.json")

        test_shape = paramak.RotateStraightShape(
            points=[(0, 0), (0, 20), (20, 20)],
            rotation_angle=360,
            material_tag="test_material",
            stp_filename="test.stp",
        )
        test_shape.tet_mesh = "size 60"
        test_plasma = paramak.Plasma(
            major_radius=500,
            minor_radius=100,
            stp_filename="plasma.stp",
            material_tag="DT_plasma",
        )
        test_reactor = paramak.Reactor([test_shape, test_plasma])
        returned_filename = test_reactor.export_neutronics_description(
            include_plasma=True
        )
        with open("manifest.json") as json_file:
            neutronics_description = json.load(json_file)

        assert returned_filename == "manifest.json"
        assert Path("manifest.json").exists() is True
        assert len(neutronics_description) == 3
        assert "stp_filename" in neutronics_description[0].keys()
        assert "material" in neutronics_description[0].keys()
        assert "tet_mesh" in neutronics_description[0].keys()
        assert "stp_filename" in neutronics_description[1].keys()
        assert "material" in neutronics_description[1].keys()
        assert "tet_mesh" not in neutronics_description[1].keys()
        assert neutronics_description[0]["material"] == "test_material"
        assert neutronics_description[0]["stp_filename"] == "test.stp"
        assert neutronics_description[0]["tet_mesh"] == "size 60"
        assert neutronics_description[1]["material"] == "DT_plasma"
        assert neutronics_description[1]["stp_filename"] == "plasma.stp"
        assert neutronics_description[2]["material"] == "Graveyard"
        assert neutronics_description[2]["stp_filename"] == "Graveyard.stp"
        os.system("rm manifest.json")

    def test_export_neutronics_description_without_plasma(self):
        """checks that the neutronics description is exported to a json file with \
                the correct entries (the optional plasma is not included)"""

        os.system("rm manifest_test.json")

        test_shape = paramak.RotateStraightShape(
            points=[(0, 0), (0, 20), (20, 20)],
            rotation_angle=360,
            material_tag="test_material",
            stp_filename="test.stp",
        )
        test_shape.tet_mesh = "size 60"
        test_plasma = paramak.Plasma(major_radius=500, minor_radius=100)
        test_reactor = paramak.Reactor([test_shape, test_plasma])
        returned_filename = test_reactor.export_neutronics_description()
        with open("manifest.json") as json_file:
            neutronics_description = json.load(json_file)

        assert returned_filename == "manifest.json"
        assert Path("manifest.json").exists() is True
        assert len(neutronics_description) == 2
        assert "stp_filename" in neutronics_description[0].keys()
        assert "material" in neutronics_description[0].keys()
        assert "tet_mesh" in neutronics_description[0].keys()
        assert neutronics_description[0]["material"] == "test_material"
        assert neutronics_description[0]["stp_filename"] == "test.stp"
        assert neutronics_description[0]["tet_mesh"] == "size 60"
        assert neutronics_description[1]["material"] == "Graveyard"
        assert neutronics_description[1]["stp_filename"] == "Graveyard.stp"
        os.system("rm manifest.json")

    def test_export_2d_image(self):
        """checks that export_2d_image() exports a png file with \
                the correct filename"""

        os.system("rm 2d_test_image.png")
        test_shape = paramak.RotateStraightShape(
            points=[(0, 0), (0, 20), (20, 20)])
        test_shape.rotation_angle = 360
        test_reactor = paramak.Reactor([test_shape])
        returned_filename = test_reactor.export_2d_image(
            filename="2d_test_image.png")

        assert Path(returned_filename).exists() is True
        os.system("rm 2d_test_image.png")

    def test_export_html(self):
        """checks that export_html() exports a html file with \
                the correct filename"""

        os.system("rm test_html.html")
        test_shape = paramak.RotateStraightShape(
            points=[(0, 0), (0, 20), (20, 20)])
        test_shape.rotation_angle = 360
        test_reactor = paramak.Reactor([test_shape])
        test_reactor.export_html(filename="test_html.html")

        assert Path("test_html.html").exists() is True
        os.system("rm test_html.html")
        test_reactor.export_html(filename="test_html")

        assert Path("test_html.html").exists() is True
        os.system("rm test_html.html")


if __name__ == "__main__":
    unittest.main()<|MERGE_RESOLUTION|>--- conflicted
+++ resolved
@@ -23,7 +23,6 @@
         test_shape.rotation_angle = 360
         test_reactor = paramak.Reactor([test_shape, test_shape2])
         test_reactor.export_h5m(filename='small_dagmc.h5m', tolerance=0.01)
-<<<<<<< HEAD
         test_reactor.export_h5m(filename='small_dagmc_without_graveyard.h5m', tolerance=0.01, skip_graveyard=True)
         test_reactor.export_h5m(filename='small_dagmc_with_graveyard.h5m', tolerance=0.01, skip_graveyard=False)
         test_reactor.export_h5m(filename='large_dagmc.h5m', tolerance=0.001)
@@ -33,21 +32,7 @@
         assert Path("large_dagmc.h5m").exists() is True
         assert Path("large_dagmc.h5m").stat().st_size > Path("small_dagmc.h5m").stat().st_size
         assert Path("small_dagmc_without_graveyard.h5m").stat().st_size < Path("small_dagmc.h5m").stat().st_size
-=======
-        test_reactor.export_h5m(
-            filename='small_dagmc_without_graveyard.h5m',
-            tolerance=0.01,
-            skip_graveyard=True)
-        test_reactor.export_h5m(filename='large_dagmc.h5m', tolerance=0.001)
-
-        assert Path("small_dagmc.html").exists() is True
-        assert Path("small_dagmc_with_graveyard.html").exists() is True
-        assert Path("large_dagmc.html").exists() is True
-        assert Path("large_dagmc.html").stat().st_size > Path(
-            "small_dagmc.html").stat().st_size
-        assert Path("small_dagmc_without_graveyard.html").stat(
-        ).st_size < Path("small_dagmc.html").stat().st_size
->>>>>>> b0bbc94a
+
 
     def test_adding_shape_with_material_tag_to_reactor(self):
         """adds a shape to the reactor and checks that the material_tag
