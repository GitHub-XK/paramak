import os
import unittest
from pathlib import Path

import pytest

import paramak


class test_BallReactor(unittest.TestCase):
    def test_BallReactor_creation_with_narrow_divertor(self):
        """creates blanket from parametric shape and checks a solid is created"""

        test_reactor = paramak.BallReactor(
            inner_bore_radial_thickness=50,
            inboard_tf_leg_radial_thickness=200,
            center_column_shield_radial_thickness=50,
            divertor_radial_thickness=50,
            inner_plasma_gap_radial_thickness=150,
            plasma_radial_thickness=100,
            outer_plasma_gap_radial_thickness=50,
            firstwall_radial_thickness=50,
            blanket_radial_thickness=100,
            blanket_rear_wall_radial_thickness=10,
            elongation=2,
            triangularity=0.55,
            number_of_tf_coils=16,
        )

        test_reactor.export_stp()

        assert len(test_reactor.shapes_and_components) == 7

    def test_BallReactor_creation_without_wide_divertor(self):
        """creates blanket from parametric shape and checks a solid is created"""

        test_reactor = paramak.BallReactor(
            inner_bore_radial_thickness=50,
            inboard_tf_leg_radial_thickness=200,
            center_column_shield_radial_thickness=50,
            divertor_radial_thickness=172.5,
            inner_plasma_gap_radial_thickness=150,
            plasma_radial_thickness=100,
            outer_plasma_gap_radial_thickness=50,
            firstwall_radial_thickness=50,
            blanket_radial_thickness=100,
            blanket_rear_wall_radial_thickness=10,
            elongation=2,
            triangularity=0.55,
            number_of_tf_coils=16,
        )

        test_reactor.export_stp()

        assert len(test_reactor.shapes_and_components) == 7

    def test_BallReactor_svg_creation(self):
        os.system("rm test_ballreactor_image.svg")

        my_reactor = paramak.BallReactor(
            inner_bore_radial_thickness=50,
            inboard_tf_leg_radial_thickness=200,
            center_column_shield_radial_thickness=50,
            divertor_radial_thickness=172.5,
            inner_plasma_gap_radial_thickness=150,
            plasma_radial_thickness=100,
            outer_plasma_gap_radial_thickness=50,
            firstwall_radial_thickness=50,
            blanket_radial_thickness=100,
            blanket_rear_wall_radial_thickness=10,
            elongation=2,
            triangularity=0.55,
            number_of_tf_coils=16,
        )
        my_reactor.export_svg("test_ballreactor_image.svg")

        assert Path("test_ballreactor_image.svg").exists() is True
        os.system("rm test_ballreactor_image.svg")

    def test_BallReactor_with_pf_coils(self):
        test_reactor = paramak.BallReactor(
            inner_bore_radial_thickness=50,
            inboard_tf_leg_radial_thickness=50,
            center_column_shield_radial_thickness=50,
            divertor_radial_thickness=100,
            inner_plasma_gap_radial_thickness=50,
            plasma_radial_thickness=200,
            outer_plasma_gap_radial_thickness=50,
            firstwall_radial_thickness=50,
            blanket_radial_thickness=100,
            blanket_rear_wall_radial_thickness=50,
            elongation=2,
            triangularity=0.55,
            number_of_tf_coils=16,
            rotation_angle=180,
            pf_coil_radial_thicknesses=[50, 50, 50, 50],
            pf_coil_vertical_thicknesses=[50, 50, 50, 50],
            pf_coil_to_rear_blanket_radial_gap=50,
            pf_coil_to_tf_coil_radial_gap=50,
        )
        test_reactor.export_stp()
        assert len(test_reactor.shapes_and_components) == 11

    def test_BallReactor_with_pf_and_tf_coils(self):
        test_reactor = paramak.BallReactor(
            inner_bore_radial_thickness=50,
            inboard_tf_leg_radial_thickness=50,
            center_column_shield_radial_thickness=50,
            divertor_radial_thickness=100,
            inner_plasma_gap_radial_thickness=50,
            plasma_radial_thickness=200,
            outer_plasma_gap_radial_thickness=50,
            firstwall_radial_thickness=50,
            blanket_radial_thickness=100,
            blanket_rear_wall_radial_thickness=50,
            elongation=2,
            triangularity=0.55,
            number_of_tf_coils=16,
            rotation_angle=180,
            pf_coil_radial_thicknesses=[50, 50, 50, 50],
            pf_coil_vertical_thicknesses=[50, 50, 50, 50],
            pf_coil_to_rear_blanket_radial_gap=50,
            pf_coil_to_tf_coil_radial_gap=50,
            outboard_tf_coil_radial_thickness=100,
            tf_coil_poloidal_thickness=50,
        )
        test_reactor.export_stp()
        assert len(test_reactor.shapes_and_components) == 12

    def test_BallReactor_with_pf_and_tf_coils_export_physical_groups(self):
        test_reactor = paramak.BallReactor(
            inner_bore_radial_thickness=50,
            inboard_tf_leg_radial_thickness=50,
            center_column_shield_radial_thickness=50,
            divertor_radial_thickness=100,
            inner_plasma_gap_radial_thickness=50,
            plasma_radial_thickness=200,
            outer_plasma_gap_radial_thickness=50,
            firstwall_radial_thickness=50,
            blanket_radial_thickness=100,
            blanket_rear_wall_radial_thickness=50,
            elongation=2,
            triangularity=0.55,
            number_of_tf_coils=16,
            rotation_angle=180,
            pf_coil_radial_thicknesses=[50, 50, 50, 50],
            pf_coil_vertical_thicknesses=[50, 50, 50, 50],
            pf_coil_to_rear_blanket_radial_gap=50,
            pf_coil_to_tf_coil_radial_gap=50,
            outboard_tf_coil_radial_thickness=100,
            tf_coil_poloidal_thickness=50,
        )
<<<<<<< HEAD
        test_reactor.export_physical_groups()
=======
        test_reactor.export_physical_groups()

    def test_export_3d_image(self):
        """Tests the method export_3d_image
        """
        test_reactor = paramak.BallReactor(
            inner_bore_radial_thickness=50,
            inboard_tf_leg_radial_thickness=50,
            center_column_shield_radial_thickness=50,
            divertor_radial_thickness=100,
            inner_plasma_gap_radial_thickness=50,
            plasma_radial_thickness=200,
            outer_plasma_gap_radial_thickness=50,
            firstwall_radial_thickness=50,
            blanket_radial_thickness=100,
            blanket_rear_wall_radial_thickness=50,
            elongation=2,
            triangularity=0.55,
            number_of_tf_coils=16,
            rotation_angle=180,
            pf_coil_radial_thicknesses=[50, 50, 50, 50],
            pf_coil_vertical_thicknesses=[50, 50, 50, 50],
            pf_coil_to_rear_blanket_radial_gap=50,
            pf_coil_to_tf_coil_radial_gap=50,
            outboard_tf_coil_radial_thickness=100,
            tf_coil_poloidal_thickness=50,
        )
        os.system("rm tests/export_3D.png")
        test_reactor.export_3d_image("tests/export_3D.png")
        assert Path("tests/export_3D.png").exists() is True
        os.system("rm tests/export_3D.png")
        test_reactor.export_3d_image("tests/export_3D")
        assert Path("tests/export_3D.png").exists() is True
        os.system("rm tests/export_3D.png")
>>>>>>> aa44b394
<|MERGE_RESOLUTION|>--- conflicted
+++ resolved
@@ -150,41 +150,4 @@
             outboard_tf_coil_radial_thickness=100,
             tf_coil_poloidal_thickness=50,
         )
-<<<<<<< HEAD
-        test_reactor.export_physical_groups()
-=======
-        test_reactor.export_physical_groups()
-
-    def test_export_3d_image(self):
-        """Tests the method export_3d_image
-        """
-        test_reactor = paramak.BallReactor(
-            inner_bore_radial_thickness=50,
-            inboard_tf_leg_radial_thickness=50,
-            center_column_shield_radial_thickness=50,
-            divertor_radial_thickness=100,
-            inner_plasma_gap_radial_thickness=50,
-            plasma_radial_thickness=200,
-            outer_plasma_gap_radial_thickness=50,
-            firstwall_radial_thickness=50,
-            blanket_radial_thickness=100,
-            blanket_rear_wall_radial_thickness=50,
-            elongation=2,
-            triangularity=0.55,
-            number_of_tf_coils=16,
-            rotation_angle=180,
-            pf_coil_radial_thicknesses=[50, 50, 50, 50],
-            pf_coil_vertical_thicknesses=[50, 50, 50, 50],
-            pf_coil_to_rear_blanket_radial_gap=50,
-            pf_coil_to_tf_coil_radial_gap=50,
-            outboard_tf_coil_radial_thickness=100,
-            tf_coil_poloidal_thickness=50,
-        )
-        os.system("rm tests/export_3D.png")
-        test_reactor.export_3d_image("tests/export_3D.png")
-        assert Path("tests/export_3D.png").exists() is True
-        os.system("rm tests/export_3D.png")
-        test_reactor.export_3d_image("tests/export_3D")
-        assert Path("tests/export_3D.png").exists() is True
-        os.system("rm tests/export_3D.png")
->>>>>>> aa44b394
+        test_reactor.export_physical_groups()