--- conflicted
+++ resolved
@@ -210,14 +210,12 @@
                             'individual connections must be either "straight" or "spline"'
                         )
 
-<<<<<<< HEAD
+            # checks that the entries in the points are either all 2 long or all 3 long, not a mixture
             if not all(len(entry) == 2 for entry in values):
                 if not all(len(entry) == 3 for entry in values):
                     raise ValueError(
                         "The points list should contain entries of length 2 or 3 but not a mixture of 2 and 3")
 
-=======
->>>>>>> ae6f1fc1
             if len(values) > 1 and values[-1][0] == values[0][0] and values[-1][1] == values[0][1]:
                 raise ValueError("The coordinates of the last and first points are the same.")
 
